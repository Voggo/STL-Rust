use crate::ring_buffer::{RingBufferTrait, Step};
use dyn_clone::{DynClone, clone_trait_object};
use std::fmt::Display;
use std::time::Duration;

// Time interval type
#[derive(Debug, Copy, Clone)]
pub struct TimeInterval {
    pub start: Duration,
    pub end: Duration,
}

// stloperator trait
// added DynClone for cloning trait objects
pub trait StlOperatorTrait<T: Clone>: DynClone + Display {
    type Output;

    // Added as_any for downcasting
    fn as_any(&self) -> &dyn std::any::Any;
<<<<<<< HEAD

    // added DynClone for cloning trait objects
    fn robustness<'a>(&'a mut self, step: &Step<T>) -> Vec<Step<Option<Self::Output>>>;
=======
    fn robustness(&mut self, step: &Step<T>) -> Option<Self::Output>;
    fn get_temporal_depth(&self) -> usize;
>>>>>>> 670d932d
}

clone_trait_object!(<T: Clone, Y> StlOperatorTrait<T, Output = Y>);


// should maybe just use refs for the operations
pub trait RobustnessSemantics: Clone + PartialEq {
    fn and(l: Self, r: Self) -> Self;
    fn or(l: Self, r: Self) -> Self;
    fn not(val: Self) -> Self;
    fn implies(antecedent: Self, consequent: Self) -> Self;
    fn eventually_identity() -> Self;
    fn globally_identity() -> Self;
    fn until_identity() -> Self;
    fn atomic_true() -> Self;
    fn atomic_false() -> Self;
    fn atomic_greater_than(value: f64, c: f64) -> Self;
    fn atomic_less_than(value: f64, c: f64) -> Self;
}

impl RobustnessSemantics for f64 {
    fn and(l: f64, r: f64) -> f64 {
        l.min(r)
    }
    fn or(l: f64, r: f64) -> f64 {
        l.max(r)
    }
    fn not(val: f64) -> f64 {
        -val
    }
    fn implies(antecedent: f64, consequent: f64) -> f64 {
        (-antecedent).max(consequent)
    }
    fn eventually_identity() -> Self {
        f64::NEG_INFINITY
    }
    fn globally_identity() -> Self {
        f64::INFINITY
    }
    fn until_identity() -> Self {
        f64::NEG_INFINITY
    }
    fn atomic_true() -> Self {
        f64::INFINITY
    }
    fn atomic_false() -> Self {
        f64::NEG_INFINITY
    }
    fn atomic_greater_than(value: f64, c: f64) -> Self {
        value - c
    }
    fn atomic_less_than(value: f64, c: f64) -> Self {
        c - value
    }
}

// Implement the semantics for bool
impl RobustnessSemantics for bool {
    fn and(l: bool, r: bool) -> bool {
        l && r
    }
    fn or(l: bool, r: bool) -> bool {
        l || r
    }
    fn not(val: bool) -> bool {
        !val
    }
    fn implies(antecedent: bool, consequent: bool) -> bool {
        !antecedent || consequent
    }
    fn eventually_identity() -> Self {
        false
    }
    fn globally_identity() -> Self {
        true
    }
    fn until_identity() -> Self {
        false
    }
    fn atomic_true() -> Self {
        true
    }
    fn atomic_false() -> Self {
        false
    }
    fn atomic_greater_than(value: f64, c: f64) -> Self {
        value > c
    }
    fn atomic_less_than(value: f64, c: f64) -> Self {
        value < c
    }
}

pub trait TemporalOperatorBaseTrait<T, C>: StlOperatorTrait<T>
where
    T: Clone,
    C: RingBufferTrait<Value = Option<Self::Output>>,
{
    fn interval(&self) -> TimeInterval;
    fn cache(&mut self) -> &mut C;

    fn is_cache_sufficient(
        &mut self,
        lower_bound: Duration,
        upper_bound: Duration,
        t: Duration,
    ) -> bool {
        self.cache().is_empty()
            || upper_bound - lower_bound
                <= self
                    .cache()
                    .get_back()
                    .map_or(Duration::ZERO, |entry| entry.timestamp - t)
    }
}

pub trait UnaryTemporalOperatorTrait<T, C>: TemporalOperatorBaseTrait<T, C>
where
    C: RingBufferTrait<Value = Option<Self::Output>>,
    T: Clone,
{
    fn operand(&mut self) -> &mut Box<dyn StlOperatorTrait<T, Output = Self::Output>>;

    fn robustness_unary_with<'a, F>(
        &mut self,
        step: &Step<T>,
        initial: Self::Output,
        f: F,
    ) -> &'a [Step<Option<Self::Output>>]
    where
        F: Fn(Self::Output, Self::Output) -> Self::Output,
        Self::Output: Clone,
        Self: Sized,
    {
        let sub_robustness_vec = self.operand().robustness(step).to_vec();

        sub_robustness_vec
            .into_iter()
            .for_each(|step| self.cache().add_step(step));

        let t = step.timestamp.saturating_sub(self.interval().end);
        let lower_bound = t + self.interval().start;
        let upper_bound = t + self.interval().end;

        if self.is_cache_sufficient(lower_bound, upper_bound, t) {
            let result = self
                .cache()
                .iter()
                .filter(|entry| entry.timestamp >= lower_bound && entry.timestamp <= upper_bound)
                .filter_map(|entry| entry.value.clone())
                .fold(initial, f);
        };
        &[]
    }
}

pub trait BinaryTemporalOperatorTrait<T, C>: TemporalOperatorBaseTrait<T, C>
where
    C: RingBufferTrait<Value = Option<Self::Output>>,
    T: Clone,
{
    fn left(&mut self) -> &mut Box<dyn StlOperatorTrait<T, Output = Self::Output>>;
    fn right(&mut self) -> &mut Box<dyn StlOperatorTrait<T, Output = Self::Output>>;
}<|MERGE_RESOLUTION|>--- conflicted
+++ resolved
@@ -17,14 +17,8 @@
 
     // Added as_any for downcasting
     fn as_any(&self) -> &dyn std::any::Any;
-<<<<<<< HEAD
-
-    // added DynClone for cloning trait objects
-    fn robustness<'a>(&'a mut self, step: &Step<T>) -> Vec<Step<Option<Self::Output>>>;
-=======
     fn robustness(&mut self, step: &Step<T>) -> Option<Self::Output>;
     fn get_temporal_depth(&self) -> usize;
->>>>>>> 670d932d
 }
 
 clone_trait_object!(<T: Clone, Y> StlOperatorTrait<T, Output = Y>);
