--- conflicted
+++ resolved
@@ -434,11 +434,6 @@
         self
     }
 
-<<<<<<< HEAD
-    fn robustness(&mut self, step: &Step<T>) -> Vec<Step<Option<Self::Output>>> {
-        let sub_robustness_vec = self.operand.robustness(step);
-        let mut output_robustness = Vec::new();
-=======
     fn robustness(&mut self, step: &Step<T>) -> Option<Self::Output> {
         // Use the identity and combining function from the trait
         self.robustness_unary_with(step, Y::eventually_identity(), Y::or)
@@ -448,7 +443,6 @@
         self.operand.get_temporal_depth() + self.interval.end.as_secs() as usize
     }
 }
->>>>>>> 670d932d
 
         // 1. Add new sub-formula results to the cache and queue up new evaluation tasks.
         for sub_step in sub_robustness_vec {
@@ -544,11 +538,6 @@
         self
     }
 
-<<<<<<< HEAD
-    fn robustness(&mut self, step: &Step<T>) -> Vec<Step<Option<Self::Output>>> {
-        let sub_robustness_vec = self.operand.robustness(step);
-        let mut output_robustness = Vec::new();
-=======
     fn robustness(&mut self, step: &Step<T>) -> Option<Self::Output> {
         self.robustness_unary_with(step, Y::globally_identity(), Y::and)
     }
@@ -557,7 +546,6 @@
         self.operand.get_temporal_depth() + self.interval.end.as_secs() as usize
     }
 }
->>>>>>> 670d932d
 
         // 1. Add new sub-formula results to the cache and queue up new evaluation tasks.
         for sub_step in sub_robustness_vec {
@@ -656,44 +644,6 @@
         self
     }
 
-<<<<<<< HEAD
-    fn robustness(&mut self, step: &Step<T>) -> Vec<Step<Option<Self::Output>>> {
-        let right_robustness = self.right.robustness(step);
-        // self.cache
-        //     .add_step(self.left.robustness(step), step.timestamp);
-
-        // // The window of interest for the left operand's past robustness values
-        // let t = step.timestamp.saturating_sub(self.interval.end);
-        // let lower_bound_t_prime = t + self.interval.start;
-        // let upper_bound_t_prime = t + self.interval.end;
-
-        // // Ensure we have enough data to evaluate the window
-        // if self.is_cache_sufficient(lower_bound_t_prime, upper_bound_t_prime, t) {
-        //     let max_robustness = self
-        //         .cache
-        //         .iter()
-        //         .filter(|entry| {
-        //             entry.timestamp >= lower_bound_t_prime && entry.timestamp <= upper_bound_t_prime
-        //         })
-        //         .map(|entry| {
-        //             let t_prime = entry.timestamp;
-        //             let min_left_robustness = self
-        //                 .cache
-        //                 .iter()
-        //                 .filter(|e| e.timestamp >= lower_bound_t_prime && e.timestamp <= t_prime)
-        //                 .filter_map(|e| e.value.clone())
-        //                 .fold(Y::globally_identity(), Y::and);
-
-        //             Y::and(right_robustness.clone(), min_left_robustness) // OBS: Using clone() here !!!!!!!!!!!!!!!!!!!!!! Should maybe be changed
-        //         })
-        //         .fold(Y::eventually_identity(), Y::or);
-
-        //     Some(max_robustness)
-        // } else {
-        //     None // Not enough data to evaluate
-        // }
-        vec![]
-=======
     fn robustness(&mut self, step: &Step<T>) -> Option<Self::Output> {
         let right_robustness = self.right.robustness(step)?;
         self.cache
@@ -764,7 +714,6 @@
 
     fn right(&mut self) -> &mut Box<dyn StlOperatorTrait<T, Output = Self::Output>> {
         &mut self.right
->>>>>>> 670d932d
     }
 }
 
